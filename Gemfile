source 'http://rubygems.org'

gemspec

# Run 0.7 from master until it comes out
gem 'opal', git: 'https://github.com/opal/opal.git'

group :development do
  # For testing the kitchen sink app
  # Twitter bootstrap
  gem 'volt-bootstrap'

  # Simple theme for bootstrap, remove to theme yourself.
  gem 'volt-bootstrap-jumbotron-theme'

  gem 'opal-rspec', git: 'https://github.com/opal/opal-rspec.git'

  # For testing
  gem 'volt-fields'

<<<<<<< HEAD
=======
  # For testing
  gem 'volt-user-templates'

  # For running rubocop
>>>>>>> a5986ad2
  gem 'rubocop', require: false
end

group :development, :test do
  gem 'bson_ext'
end<|MERGE_RESOLUTION|>--- conflicted
+++ resolved
@@ -18,13 +18,10 @@
   # For testing
   gem 'volt-fields'
 
-<<<<<<< HEAD
-=======
   # For testing
   gem 'volt-user-templates'
 
   # For running rubocop
->>>>>>> a5986ad2
   gem 'rubocop', require: false
 end
 
