--- conflicted
+++ resolved
@@ -1,13 +1,12 @@
-<<<<<<< HEAD
 if RUBY_PLATFORM == 'opal'
   class Benchmark
     def self.bm(iterations=1)
       puts "BM"
-    
+
       times = []
       total_time = nil
       result = nil
-    
+
       iterations.times do
         start_time = `Date.now()`
         result = yield
@@ -15,39 +14,14 @@
         total_time = `end_time - start_time`
         times << total_time
       end
-    
+
       if iterations == 1
         puts "TOTAL TIME: #{total_time}ms"
       else
         puts "Times: #{times.inspect}"
       end
-    
+
       return result
     end
-=======
-class Benchmark
-  def self.bm(iterations=1)
-    puts "BM"
-
-    times = []
-    total_time = nil
-    result = nil
-
-    iterations.times do
-      start_time = `Date.now()`
-      result = yield
-      end_time = `Date.now()`
-      total_time = `end_time - start_time`
-      times << total_time
-    end
-
-    if iterations == 1
-      puts "TOTAL TIME: #{total_time}ms"
-    else
-      puts "Times: #{times.inspect}"
-    end
-
-    return result
->>>>>>> 7cf38983
   end
 end