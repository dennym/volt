# ComponentPaths gives an array of every folder where you find a component.
class ComponentPaths
  def initialize(root=nil)
    @root = root || Dir.pwd
  end

  # Yield for every folder where we might find components
  def app_folders
    # Find all app folders
    @app_folders ||= begin
      volt_app = File.expand_path(File.join(File.dirname(__FILE__), "../../../../app"))
      app_folders = [volt_app, "#{@root}/app", "#{@root}/vendor/app"].map {|f| File.expand_path(f) }

      # Gem folders with volt in them
      # TODO: we should probably qualify this a bit more
      app_folders += Gem.loaded_specs.values.map { |g| g.full_gem_path }.reject {|g| g !~ /volt/ }.map {|f| f + '/app' }

      app_folders
    end

    # Yield each app folder and return a flattened array with
    # the results

    files = []
    @app_folders.each do |app_folder|
      files << yield(app_folder)
    end

    return files.flatten
  end

  # returns an array of every folder that is a component
  def components
    return @components if @components

    @components = {}
    app_folders do |app_folder|
      Dir["#{app_folder}/*"].sort.each do |folder|
        if File.directory?(folder)
          folder_name = folder[/[^\/]+$/]

          @components[folder_name] ||= []
          @components[folder_name] << folder
        end
      end
    end

    return @components
  end

  # Makes each components classes available on the load path, require classes.
  def require_in_components
    if RUBY_PLATFORM == 'opal'
    else
      app_folders do |app_folder|
        $LOAD_PATH.unshift(app_folder)

<<<<<<< HEAD
        # Sort so we get consistent load order across platforms
        Dir["#{app_folder}/*/{controllers,models}/*.rb"].sort.each do |ruby_file|
=======
        Dir["#{app_folder}/*/{controllers,models,tasks}/*.rb"].each do |ruby_file|
>>>>>>> fd262bc9
          path = ruby_file.gsub(/^#{app_folder}\//, '')[0..-4]
          require(path)
        end

        if Volt.server?
          # Add models to page
          Dir["#{app_folder}/*/models/*.rb"].each do |ruby_file|
            class_name = File.basename(ruby_file).gsub(/[.]rb$/, '')
            $page.add_model(class_name)
          end
        end
      end

<<<<<<< HEAD
    # add each tasks folder directly
    components.sort.each do |name,component_folders|
      component_folders.sort.each do |component_folder|
        Dir["#{component_folder}/tasks"].sort.each do |tasks_folder|
          $LOAD_PATH.unshift(tasks_folder)
        end
      end
=======
>>>>>>> fd262bc9
    end
  end

  # Returns the path for a specific component
  def component_path(name)
    folders = components[name]

    if folders
      return folders.first
    else
      return nil
    end
  end

  # Return every asset folder we need to serve from
  def asset_folders
    folders = []
    app_folders do |app_folder|
      Dir["#{app_folder}/*/assets"].sort.each do |asset_folder|
        folders << yield(asset_folder)
      end
    end

    folders.flatten
  end

end<|MERGE_RESOLUTION|>--- conflicted
+++ resolved
@@ -55,12 +55,8 @@
       app_folders do |app_folder|
         $LOAD_PATH.unshift(app_folder)
 
-<<<<<<< HEAD
         # Sort so we get consistent load order across platforms
-        Dir["#{app_folder}/*/{controllers,models}/*.rb"].sort.each do |ruby_file|
-=======
         Dir["#{app_folder}/*/{controllers,models,tasks}/*.rb"].each do |ruby_file|
->>>>>>> fd262bc9
           path = ruby_file.gsub(/^#{app_folder}\//, '')[0..-4]
           require(path)
         end
@@ -73,17 +69,6 @@
           end
         end
       end
-
-<<<<<<< HEAD
-    # add each tasks folder directly
-    components.sort.each do |name,component_folders|
-      component_folders.sort.each do |component_folder|
-        Dir["#{component_folder}/tasks"].sort.each do |tasks_folder|
-          $LOAD_PATH.unshift(tasks_folder)
-        end
-      end
-=======
->>>>>>> fd262bc9
     end
   end
 
