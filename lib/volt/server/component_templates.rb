--- conflicted
+++ resolved
@@ -4,19 +4,19 @@
 # Initialize with the path to a component and returns all the front-end
 # setup code (for controllers, models, views, and routes)
 module Volt
-  class HTMLHandler
+  class BasicHandler
     def call(file_contents)
       file_contents
     end
   end
 
   class ComponentTemplates
-    PAGE_REFERENCE = '$page'
-
+    
     module Handlers #:nodoc:
       # Setup default handler on extend
       def self.extended(base)
-        base.register_template_handler :html, HTMLHandler.new
+        base.register_template_handler :html, BasicHandler.new
+        base.register_template_handler :email, BasicHandler.new
       end
 
       @@template_handlers = {}
@@ -62,8 +62,6 @@
       code
     end
 
-<<<<<<< HEAD
-=======
     def page_reference
       if @client
         '$page'
@@ -72,45 +70,49 @@
       end
     end
 
->>>>>>> 47bed5a3
     def generate_view_code
-      code       = ''
-      views_path = "#{@component_path}/views/"
+      code = ''
 
-<<<<<<< HEAD
-      code = parse_templates(views_path)
-=======
-      exts = ['html']
+      exts = Handlers.extensions
 
-      # Only load email templates on the server
-      exts << 'email' unless @client
+      puts "known_file_extensions: #{exts}"
 
       # Load all templates in the folder
       Dir["#{views_path}*/*.{#{exts.join(',')}}"].sort.each do |view_path|
+        # file extension
+        format = File.extname(view_path).downcase.delete('.').to_sym
+
         # Get the path for the template, supports templates in folders
         template_path = view_path[views_path.size..-1].gsub(/[.](#{exts.join('|')})$/, '')
         template_path = "#{@component_name}/#{template_path}"
 
-        all_templates = ViewParser.new(File.read(view_path), template_path)
+        file_contents = File.read(view_path)
 
-        binding_initializers = []
-        all_templates.templates.each_pair do |name, template|
-          binding_code = []
+        # Process template if we have a handler for this file type
+        if handler = ComponentTemplates.handler_for_extension(format)
+          file_contents = handler.call(file_contents)
+        
+          all_templates = ViewParser.new(File.read(view_path), template_path)
 
-          if template['bindings']
-            template['bindings'].each_pair do |key, value|
-              binding_code << "#{key.inspect} => [#{value.join(', ')}]"
+          binding_initializers = []
+          all_templates.templates.each_pair do |name, template|
+            binding_code = []
+
+            if template['bindings']
+              template['bindings'].each_pair do |key, value|
+                binding_code << "#{key.inspect} => [#{value.join(', ')}]"
+              end
             end
+
+            binding_code = "{#{binding_code.join(', ')}}"
+
+            code << "#{page_reference}.add_template(#{name.inspect}, #{template['html'].inspect}, #{binding_code})\n"
           end
-
-          binding_code = "{#{binding_code.join(', ')}}"
-
-          code << "#{page_reference}.add_template(#{name.inspect}, #{template['html'].inspect}, #{binding_code})\n"
         end
       end
->>>>>>> 47bed5a3
 
       code
+
     end
 
     def generate_controller_code
@@ -173,51 +175,5 @@
       "\nrequire_tree '#{@component_path}/config/initializers/'\n"
     end
 
-    private
-
-
-    def parse_templates( views_path )
-      code = ''
-
-      known_file_extensions = Handlers.extensions.join(',')
-
-      puts "known_file_extensions: #{known_file_extensions}"
-
-      # Load all templates in the folder
-      Dir["#{views_path}*/*.{#{known_file_extensions}}"].sort.each do |view_path|
-        # file extension
-        format = File.extname(view_path).downcase.delete('.').to_sym
-
-        # Get the path for the template, supports templates in folders
-        template_path = view_path[views_path.size..((-1 * (".#{format}".size + 1)))]
-        template_path = "#{@component_name}/#{template_path}"
-
-        file_contents = File.read(view_path)
-
-        if handler = ComponentTemplates.handler_for_extension(format)
-          file_contents = handler.call(file_contents)
-        end
-        
-        all_templates = ViewParser.new( file_contents, template_path )
-
-        binding_initializers = []
-        all_templates.templates.each_pair do |name, template|
-          binding_code = []
-
-          if template['bindings']
-            template['bindings'].each_pair do |key, value|
-              binding_code << "#{key.inspect} => [#{value.join(', ')}]"
-            end
-          end
-
-          binding_code = "{#{binding_code.join(', ')}}"
-
-          code << "#{PAGE_REFERENCE}.add_template(#{name.inspect}, #{template['html'].inspect}, #{binding_code})\n"
-        end
-      end
-
-      code
-    end
-
   end
 end