ENV['SERVER'] = 'true'

require 'opal'
if RUBY_PLATFORM == 'java'
  require 'jubilee'
else
  require 'thin'
end

require "rack"
if RUBY_PLATFORM != 'java'
  require "rack/sockjs"
  require "eventmachine"
end
require "sass"
require "sprockets-sass"
require 'listen'

require 'volt'
<<<<<<< HEAD
require 'volt/boot'
=======
require 'volt/tasks/dispatcher'
require 'volt/tasks/task_handler'
>>>>>>> fd262bc9
require 'volt/server/component_handler'
if RUBY_PLATFORM != 'java'
  require 'volt/server/socket_connection_handler'
end
require 'volt/server/rack/component_paths'
require 'volt/server/rack/index_files'
require 'volt/server/rack/opal_files'
<<<<<<< HEAD
require 'volt/tasks/dispatcher'
=======
require 'volt/page/page'
>>>>>>> fd262bc9

module Rack
  # TODO: For some reason in Rack (or maybe thin), 304 headers close
  # the http connection.  We might need to make this check if keep
  # alive was in the request.
  class KeepAlive
    def initialize(app)
      @app = app
    end

    def call(env)
      status, headers, body = @app.call(env)

      if status == 304 && env['HTTP_CONNECTION'].downcase == 'keep-alive'
        headers['Connection'] = 'keep-alive'
      end

      [status, headers, body]
    end
  end
end

class Server
  def initialize(root_path=nil)
    root_path ||= Dir.pwd
    Volt.root = root_path

    @app_path = File.expand_path(File.join(root_path, "app"))

    # Boot the volt app
    @component_paths = Volt.boot(root_path)

    setup_change_listener

    display_welcome
  end

  def display_welcome
    puts File.read(File.join(File.dirname(__FILE__), "server/banner.txt"))
  end

  def setup_change_listener
    # Setup the listeners for file changes
    listener = Listen.to("#{@app_path}/") do |modified, added, removed|
      puts "file changed, sending reload"
      SocketConnectionHandler.send_message_all(nil, 'reload')
    end
    listener.start
  end

  def app
    @app = Rack::Builder.new

    # Should only be used in production
    if Volt.config.deflate
      @app.use Rack::Deflater
      @app.use Rack::Chunked
    end

    @app.use Rack::ContentLength

    @app.use Rack::KeepAlive
    @app.use Rack::ConditionalGet
    @app.use Rack::ETag

    @app.use Rack::CommonLogger
    @app.use Rack::ShowExceptions

    component_paths = @component_paths
    @app.map '/components' do
      run ComponentHandler.new(component_paths)
    end

    # Serve the opal files
    opal_files = OpalFiles.new(@app, @app_path, @component_paths)

    # Serve the main html files from public, also figure out
    # which JS/CSS files to serve.
    @app.use IndexFiles, @component_paths, opal_files

    component_paths.require_in_components

    # Handle socks js connection
    if RUBY_PLATFORM != 'java'
      SocketConnectionHandler.dispatcher = Dispatcher.new

      @app.map "/channel" do
        run Rack::SockJS.new(SocketConnectionHandler)#, :websocket => false
      end
    end

    @app.use Rack::Static,
      :urls => ["/"],
      :root => "public",
      :index => "",
      :header_rules => [
        [:all, {'Cache-Control' => 'public, max-age=86400'}]
      ]

    @app.run lambda{ |env| [ 404, { 'Content-Type'  => 'text/html; charset=utf-8' }, ['404 - page not found'] ] }

    return @app
  end
end<|MERGE_RESOLUTION|>--- conflicted
+++ resolved
@@ -17,12 +17,9 @@
 require 'listen'
 
 require 'volt'
-<<<<<<< HEAD
 require 'volt/boot'
-=======
 require 'volt/tasks/dispatcher'
 require 'volt/tasks/task_handler'
->>>>>>> fd262bc9
 require 'volt/server/component_handler'
 if RUBY_PLATFORM != 'java'
   require 'volt/server/socket_connection_handler'
@@ -30,11 +27,7 @@
 require 'volt/server/rack/component_paths'
 require 'volt/server/rack/index_files'
 require 'volt/server/rack/opal_files'
-<<<<<<< HEAD
-require 'volt/tasks/dispatcher'
-=======
 require 'volt/page/page'
->>>>>>> fd262bc9
 
 module Rack
   # TODO: For some reason in Rack (or maybe thin), 304 headers close
