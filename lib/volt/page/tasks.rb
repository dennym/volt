--- conflicted
+++ resolved
@@ -46,12 +46,8 @@
     if promise
       if error
         # TODO: full error handling
-<<<<<<< HEAD
         puts "Task Response: #{error.inspect}"
-=======
-        puts "Error2: #{error.inspect}"
         promise.reject(error)
->>>>>>> 9026e0f4
       else
         promise.resolve(result)
       end
