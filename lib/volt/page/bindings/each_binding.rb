--- conflicted
+++ resolved
@@ -86,15 +86,8 @@
     
     item_context = SubContext.new({@item_name => value, :index => index, :parent => @value}, @context)
 
-<<<<<<< HEAD
-    item_template = TemplateRenderer.new(@target, item_context, binding_name, @template_name)
+    item_template = TemplateRenderer.new(@page, @target, item_context, binding_name, @template_name)
     @templates.insert(position, item_template)
-=======
-    # ObjectTracker.enable_cache
-    @templates << TemplateRenderer.new(@page, @target, item_context, binding_name, @template_name)
-    # puts "ADDED 2"
-    # ObjectTracker.disable_cache
->>>>>>> 5af747fe
   end
 
   def update(item=nil)
