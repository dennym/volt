require 'volt/page/bindings/base_binding'

module Volt
  # TODO: We need to figure out how we want to wrap JS events
  class JSEvent
    attr_reader :js_event

    def initialize(js_event)
      @js_event = js_event
    end

    def key_code
      `this.js_event.keyCode`
    end

    def stop!
      `this.js_event.stopPropagation();`
    end

    def prevent_default!
      `this.js_event.preventDefault();`
    end

    def target
      `this.js_event.toElement`
    end
  end

  class EventBinding < BaseBinding
    attr_accessor :context, :binding_name

    def initialize(volt_app, target, context, binding_name, event_name, call_proc)
      super(volt_app, target, context, binding_name)

      # Map blur/focus to focusout/focusin
      @event_name = case event_name
      when 'blur'
        'focusout'
      when 'focus'
        'focusin'
      else
        event_name
      end


      handler = proc do |js_event|
        event = JSEvent.new(js_event)
        event.prevent_default! if event_name == 'submit'

        # Call the proc the user setup for the event in context,
        # pass in the wrapper for the JS event
        result = @context.instance_exec(event, &call_proc)

        # The following doesn't work due to the promise already chained issue.
        # # Ignore native objects.
        # result = nil unless BasicObject === result

        # # if the result is a promise, log an exception if it failed and wasn't
        # # handled
        # if result.is_a?(Promise) && !result.next
        #   result.fail do |err|
        #     Volt.logger.error("EventBinding Error: promise returned from event binding #{@event_name} was rejected")
        #     Volt.logger.error(err)
        #   end
        # end

      end

<<<<<<< HEAD
      event_name = case event_name
      when 'blur'
        'focusout'
      when 'focus'
        'focusin'
      else
        event_name
      end


      @listener = page.events.add(event_name, self, handler)
=======
      @listener = page.events.add(@event_name, self, handler)
>>>>>>> d42961cc
    end

    # Remove the event binding
    def remove
      page.events.remove(@event_name, self)
    end
  end
end<|MERGE_RESOLUTION|>--- conflicted
+++ resolved
@@ -65,22 +65,7 @@
         # end
 
       end
-
-<<<<<<< HEAD
-      event_name = case event_name
-      when 'blur'
-        'focusout'
-      when 'focus'
-        'focusin'
-      else
-        event_name
-      end
-
-
-      @listener = page.events.add(event_name, self, handler)
-=======
       @listener = page.events.add(@event_name, self, handler)
->>>>>>> d42961cc
     end
 
     # Remove the event binding
