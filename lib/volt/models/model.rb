require 'volt/models/model_wrapper'
require 'volt/models/array_model'
require 'volt/models/model_helpers'
require 'volt/models/model_hash_behaviour'
require 'volt/models/validations'
require 'volt/models/model_state'
require 'volt/models/buffer'
require 'volt/models/field_helpers'
require 'volt/reactive/reactive_hash'
require 'volt/models/validators/user_validation'
require 'volt/models/dirty'
require 'volt/reactive/class_eventable'

module Volt
  class NilMethodCall < NoMethodError
  end

  # The error is raised when a reserved field name is used in a
  # volt model.
  class InvalidFieldName < StandardError
  end

  class Model
    include ModelWrapper
    include ModelHelpers
    include ModelHashBehaviour
    include Validations
    include ModelState
    include Buffer
    include FieldHelpers
    include UserValidatorHelpers
    include Dirty
    include ClassEventable

    attr_reader :attributes, :parent, :path, :persistor, :options

    INVALID_FIELD_NAMES = {
      :attributes => true,
      :parent => true,
      :path => true,
      :options => true,
      :persistor => true
    }

    def initialize(attributes = {}, options = {}, initial_state = nil)
      @deps        = HashDependency.new
      @size_dep    = Dependency.new
      self.options = options

      @new = (initial_state != :loaded)

      send(:attributes=, attributes, true)

      # Models start in a loaded state since they are normally setup from an
      # ArrayModel, which will have the data when they get added.
      @state = :loaded

      @persistor.loaded(initial_state) if @persistor

      # Trigger the new event, pass in :new
      trigger!(:new, :new)
    end

    # the id is stored in a field named _id, so we setup _id to proxy to this
    def _id
      __id
    end

    def _id=(val)
      self.__id = val
    end

    # Return true if the model hasn't been saved yet
    def new?
      @new
    end

    # Update the options
    def options=(options)
      @options     = options
      @parent      = options[:parent]
      @path        = options[:path] || []
      @class_paths = options[:class_paths]
      @persistor   = setup_persistor(options[:persistor])
    end

    # Assign multiple attributes as a hash, directly.
    def attributes=(attrs, initial_setup = false)
      @attributes = {}

      attrs = wrap_values(attrs)

      if attrs
        # Assign id first
        id = attrs.delete(:_id)

        # When doing a mass-assign, we don't save until the end.
        Model.nosave do
          self._id = id if id

          # Assign each attribute using setters
          attrs.each_pair do |key, value|
            if self.respond_to?(:"#{key}=")
              # If a method without an underscore is defined, call that.
              send(:"#{key}=", value)
            else
              # Otherwise, use the _ version
              send(:"_#{key}=", value)
            end
          end
        end
      else
        @attributes = attrs
      end

      # Trigger and change all
      @deps.changed_all!
      @deps = HashDependency.new

      # Save the changes
      if initial_setup
        # Run initial validation
        validate!
      else
        run_changed
      end
    end

    alias_method :assign_attributes, :attributes=

    # Pass the comparison through
    def ==(val)
      if val.is_a?(Model)
        # Use normal comparison for a model
        super
      else
        # Compare to attributes otherwise
        attributes == val
      end
    end

    # Pass through needed
    def !
      !attributes
    end

    def method_missing(method_name, *args, &block)
      if method_name[0] == '_'
        # Remove underscore
        method_name = method_name[1..-1]
        if method_name[-1] == '='
          # Assigning an attribute without the =
          assign_attribute(method_name[0..-2], args[0], &block)
        else
          read_attribute(method_name)
        end
      else
        # Call on parent
        super
      end
    end

    # Do the assignment to a model and trigger a changed event
    def assign_attribute(attribute_name, value, &block)
      self.expand!
      # Assign, without the =
<<<<<<< HEAD
      attribute_name = attribute_name.to_sym
=======
      attribute_name = method_name.to_sym

      check_valid_field_name(attribute_name)

      value = args[0]
>>>>>>> fbf36b3c

      old_value = @attributes[attribute_name]
      new_value = wrap_value(value, [attribute_name])

      if old_value != new_value
        # Track the old value
        attribute_will_change!(attribute_name, old_value)

        # Assign the new value
        @attributes[attribute_name] = new_value

        @deps.changed!(attribute_name)

        if old_value == nil || new_value == nil
          @size_dep.changed!
        end

        # TODO: Can we make this so it doesn't need to be handled for non store collections
        # (maybe move it to persistor, though thats weird since buffers don't have a persistor)
        clear_server_errors(attribute_name) if @server_errors.present?

        # Save the changes
        run_changed(attribute_name)
      end
    end

    # When reading an attribute, we need to handle reading on:
    # 1) a nil model, which returns a wrapped error
    # 2) reading directly from attributes
    # 3) trying to read a key that doesn't exist.
    def read_attribute(attr_name)
      # Reading an attribute, we may get back a nil model.
      attr_name = attr_name.to_sym

      check_valid_field_name(attr_name)

      # Track dependency
      # @deps.depend(attr_name)

      # See if the value is in attributes
      if @attributes && @attributes.key?(attr_name)
        # Track dependency
        @deps.depend(attr_name)

        return @attributes[attr_name]
      else
        new_model              = read_new_model(attr_name)
        @attributes            ||= {}
        @attributes[attr_name] = new_model

        # Trigger size change
        # TODO: We can probably improve Computations to just make this work
        # without the delay
        if Volt.in_browser?
          `setImmediate(function() {`
            @size_dep.changed!
          `});`
        else
          @size_dep.changed!
        end

        # Depend on attribute
        @deps.depend(attr_name)
        return new_model
      end
    end

    # Get a new model, make it easy to override
    def read_new_model(method_name)
      if @persistor && @persistor.respond_to?(:read_new_model)
        return @persistor.read_new_model(method_name)
      else
        opts = @options.merge(parent: self, path: path + [method_name])
        if method_name.plural?
          return new_array_model([], opts)
        else
          return new_model(nil, opts)
        end
      end
    end

    def new_model(attributes, options)
      class_at_path(options[:path]).new(attributes, options)
    end

    def new_array_model(attributes, options)
      # Start with an empty query
      options         = options.dup
      options[:query] = {}

      ArrayModel.new(attributes, options)
    end

    # If this model is nil, it makes it into a hash model, then
    # sets it up to track from the parent.
    def expand!
      if attributes.nil?
        @attributes = {}
        if @parent
          @parent.expand!

          @parent.send(:"_#{@path.last}=", self)
        end
      end
    end

    # Initialize an empty array and append to it
    def <<(value)
      if @parent
        @parent.expand!
      else
        fail 'Model data should be stored in sub collections.'
      end

      # Grab the last section of the path, so we can do the assign on the parent
      path   = @path.last
      result = @parent.send(path)

      if result.nil?
        # If this isn't a model yet, instantiate it
        @parent.send(:"#{path}=", new_array_model([], @options))
        result = @parent.send(path)
      end

      # Add the new item
      result << value

      nil
    end

    def inspect
      "<#{self.class}:#{object_id} #{attributes.inspect}>"
    end

    # Takes a block that when run, changes to models will not save inside of
    if RUBY_PLATFORM == 'opal'
      # Temporary stub for no save on client
      def self.nosave
        yield
      end
    else
      def self.nosave
        previous = Thread.current['nosave']
        Thread.current['nosave'] = true
        begin
          yield
        ensure
          Thread.current['nosave'] = previous
        end
      end
    end

    private

    # Volt provides a few access methods to get more data about the model,
    # we want to prevent these from being assigned or accessed through
    # underscore methods.
    def check_valid_field_name(name)
      if INVALID_FIELD_NAMES[name]
        raise InvalidFieldName, "`#{name}` is reserved and can not be used as a field"
      end
    end

    def setup_buffer(model)
      model.attributes = attributes
      model.change_state_to(:loaded)
    end

    # Takes the persistor if there is one and
    def setup_persistor(persistor)
      if persistor
        @persistor = persistor.new(self)
      end
    end

    # Called when something in the model changes.  Saves
    # the model if there is a persistor, and changes the
    # model to not be new.
    #
    # @return [Promise|nil] a promise for when the save is
    #         complete
    def run_changed(attribute_name=nil)
      result = nil

      # Buffers don't save on changes.
      # Don't save right now if we're in a nosave block
      if !buffer? && (!defined?(Thread) || !Thread.current['nosave'])
        # Run the validations for all fields
        validate!

        # First check that all local validations pass
        if error_in_changed_attributes?
          # Some errors are present, revert changes
          revert_changes!

          # After we revert, we need to validate again to get the error messages back
          # TODO: Could probably cache the previous errors.
          validate!
        else
          # No errors, tell the persistor to handle the change (usually save)

          # the changed method on a persistor should return a promise that will
          # be resolved when the save is complete, or fail with a hash of errors.
          result = @persistor.changed(attribute_name) if @persistor
          @new = false

          # Clear the change tracking
          clear_tracked_changes!
        end
      end

      return result
    end
  end
end<|MERGE_RESOLUTION|>--- conflicted
+++ resolved
@@ -164,15 +164,9 @@
     def assign_attribute(attribute_name, value, &block)
       self.expand!
       # Assign, without the =
-<<<<<<< HEAD
       attribute_name = attribute_name.to_sym
-=======
-      attribute_name = method_name.to_sym
 
       check_valid_field_name(attribute_name)
-
-      value = args[0]
->>>>>>> fbf36b3c
 
       old_value = @attributes[attribute_name]
       new_value = wrap_value(value, [attribute_name])
